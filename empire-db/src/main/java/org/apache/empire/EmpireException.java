/*
 * Licensed to the Apache Software Foundation (ASF) under one
 * or more contributor license agreements.  See the NOTICE file
 * distributed with this work for additional information
 * regarding copyright ownership.  The ASF licenses this file
 * to you under the Apache License, Version 2.0 (the
 * "License"); you may not use this file except in compliance
 * with the License.  You may obtain a copy of the License at
 *
 *  http://www.apache.org/licenses/LICENSE-2.0
 *
 * Unless required by applicable law or agreed to in writing,
 * software distributed under the License is distributed on an
 * "AS IS" BASIS, WITHOUT WARRANTIES OR CONDITIONS OF ANY
 * KIND, either express or implied.  See the License for the
 * specific language governing permissions and limitations
 * under the License.
 */
package org.apache.empire;

import java.io.Serializable;
import java.text.MessageFormat;

import org.apache.empire.commons.ErrorInfo;
import org.apache.empire.commons.ErrorType;
import org.apache.empire.commons.Errors;
import org.slf4j.Logger;
import org.slf4j.LoggerFactory;

/**
 * This exception type is used for all empire errors.<br>
 * Exceptions will only be thrown if exceptions are enabled in the ErrorObject.
 * @see ErrorObject#setExceptionsEnabled(boolean)
 */
public final class EmpireException extends RuntimeException
{
    private static final long serialVersionUID = 1L;
    
    private static final Logger log = LoggerFactory.getLogger(EmpireException.class);
    
    private final ErrorType errorType;
    private final ErrorInfo errorObject;
    
    /**
     * creates an empire exception from an error object.
     * @param errorObject
     */
    @Deprecated
    public EmpireException(final ErrorInfo errorObject)
    {
        super(errorObject.getErrorMessage());
        // init
        this.errorType = errorObject.getErrorType();
<<<<<<< HEAD
        this.errorObject = new ErrorInfoImpl(errorObject);
=======
        this.errorObject = new DeepCopyErrorInfo(errorObject);
        this.errorObjectClassname = errorObject.getClass().getName();
>>>>>>> 59c24309
    }
    
    public EmpireException(final ErrorType errType, final Object... params) {
    	super(getMessage(errType, params));
		this.errorType = errType;
		this.errorObject = null;
	}
    
    public EmpireException(final Throwable cause, final ErrorType errType, final Object... params) {
    	super(getMessage(errType, params), cause);
		this.errorType = errType;
		this.errorObject = null;
	}
    
    public EmpireException(final Throwable cause) {
    	super(getMessage(cause), cause);
		this.errorType = Errors.Exception;
		this.errorObject = null;
	}
    
    
    
//    @Override
//    public String toString()
//    {   // Return Object class name and error message
//        return errorObjectClassname + ": " + getMessage();
//    }

    /**
     * The type of error that occurred
     * @see org.apache.empire.commons.Errors
     * @return the type of error
     */
    public ErrorType getErrorType()
    {
        return errorType;
    }

    /**
     * @return the object that caused the error
     */
    public ErrorInfo getErrorObject()
    {
        return errorObject;
    }

    /**
     * A serializable version of {@link ErrorInfo}.
     */
    private static class DeepCopyErrorInfo implements ErrorInfo, Serializable {
        private static final long serialVersionUID = 1L;
        
        private final boolean hasError;
        private final ErrorType errorType;
        private final Serializable[] errorParams;
        private final String errorSource;
        private final String errorMessage;

        /**
         * Copy ctor.
         * @param errorInfo
         */
        DeepCopyErrorInfo(ErrorInfo errorInfo) {
            this.hasError = errorInfo.hasError();
            this.errorType = errorInfo.getErrorType();
            Object[] params = errorInfo.getErrorParams();
            if (params != null) {
                this.errorParams = new Serializable[params.length];
                for (int i=0; i<params.length; i++) {
                  Object p = params[i];
                  if (p == null) {
                      this.errorParams[i] = null;
                  } else if (p instanceof Serializable) {
                      Serializable serializable = (Serializable) p;
                      this.errorParams[i] = serializable;
                  } else {
                      this.errorParams[i] = p.toString();
                  }
                }
            } else {
                this.errorParams = null;
            }
            this.errorSource = errorInfo.getErrorSource();
            this.errorMessage = errorInfo.getErrorMessage();
        }

        public boolean hasError() {
            return hasError;
        }

        public ErrorType getErrorType() {
            return errorType;
        }

        public Object[] getErrorParams() {
            return errorParams;
        }

        public String getErrorSource() {
            return errorSource;
        }

        public String getErrorMessage() {
            return errorMessage;
        }
    }
    
    private static void validate(final ErrorType errType, final Object[] params){
    	// check error code
        if (errType == Errors.None)
        {	// Must supply a valid error code
            log.error("error function called with invalid error Code.");
        }
        // Check parameter count
        int paramCount = (params!=null) ? params.length : 0;
        if (paramCount!= errType.getNumParams())
        {   // Number of parameters does not match
            log.warn("Invalid Number of arguments supplied for error " + errType.getKey() 
                   + "\nArguments supplied= " + String.valueOf(paramCount) + "; Arguments expected= " + String.valueOf(errType.getNumParams()));
        }
        // Make sure no real objects are stored in the params section
        if (params!=null && params.length>0)
        {   // convert complex params form object[] to string[]
            for (int i=0; i<params.length; i++)
            {   // convert to String
                Object o = params[i]; 
                if (o==null || (o instanceof String))
                    continue;
                if (o.getClass().isPrimitive())
                    continue;
                // Convert to String
//                if (o instanceof ErrorInfo)
//                    params[i] = getMessage((ErrorInfo)o);
//                else 
                    params[i] = String.valueOf(o.toString());
            }
        }

    }
    
    /**
     * Returns the message associated with an error.
     * 
     * @param error the error information for which to obtain an error message
     * @return the error message or an empty string if no error has been set.
     */
    private static String getMessage(final ErrorType type, final Object[] params)
    {
    	
    	validate(type, params);
    	
        // Check params
        if (type==null || type==Errors.None)
            return ""; // No Error
        if (params==null)
            return type.getMessagePattern();
        // Get Error Message
        String msgPattern = type.getMessagePattern();
        String msg = MessageFormat.format(msgPattern, params);
        return msg;
    }
    
    private static String getMessage(Throwable cause){
    	// Exception
        String type  = cause.getClass().getName();
        if (type.startsWith("java.lang."))
            type = type.substring("java.lang.".length());
        // The message
        String msg   = cause.getMessage();
        // Prepare stack trace
        StackTraceElement[] stack = cause.getStackTrace();
        String pos = (stack!=null) ? stack[0].toString() : cause.getClass().getName();
        return (getMessage(Errors.Exception, new Object[] { type, msg, pos }));
    }
}<|MERGE_RESOLUTION|>--- conflicted
+++ resolved
@@ -18,14 +18,11 @@
  */
 package org.apache.empire;
 
+import org.apache.empire.commons.ErrorInfo;
+import org.apache.empire.commons.ErrorObject;
+import org.apache.empire.commons.ErrorType;
+
 import java.io.Serializable;
-import java.text.MessageFormat;
-
-import org.apache.empire.commons.ErrorInfo;
-import org.apache.empire.commons.ErrorType;
-import org.apache.empire.commons.Errors;
-import org.slf4j.Logger;
-import org.slf4j.LoggerFactory;
 
 /**
  * This exception type is used for all empire errors.<br>
@@ -36,54 +33,28 @@
 {
     private static final long serialVersionUID = 1L;
     
-    private static final Logger log = LoggerFactory.getLogger(EmpireException.class);
-    
     private final ErrorType errorType;
     private final ErrorInfo errorObject;
+    private final String errorObjectClassname;
     
     /**
      * creates an empire exception from an error object.
      * @param errorObject
      */
-    @Deprecated
     public EmpireException(final ErrorInfo errorObject)
     {
         super(errorObject.getErrorMessage());
         // init
         this.errorType = errorObject.getErrorType();
-<<<<<<< HEAD
-        this.errorObject = new ErrorInfoImpl(errorObject);
-=======
         this.errorObject = new DeepCopyErrorInfo(errorObject);
         this.errorObjectClassname = errorObject.getClass().getName();
->>>>>>> 59c24309
     }
     
-    public EmpireException(final ErrorType errType, final Object... params) {
-    	super(getMessage(errType, params));
-		this.errorType = errType;
-		this.errorObject = null;
-	}
-    
-    public EmpireException(final Throwable cause, final ErrorType errType, final Object... params) {
-    	super(getMessage(errType, params), cause);
-		this.errorType = errType;
-		this.errorObject = null;
-	}
-    
-    public EmpireException(final Throwable cause) {
-    	super(getMessage(cause), cause);
-		this.errorType = Errors.Exception;
-		this.errorObject = null;
-	}
-    
-    
-    
-//    @Override
-//    public String toString()
-//    {   // Return Object class name and error message
-//        return errorObjectClassname + ": " + getMessage();
-//    }
+    @Override
+    public String toString()
+    {   // Return Object class name and error message
+        return errorObjectClassname + ": " + getMessage();
+    }
 
     /**
      * The type of error that occurred
@@ -163,72 +134,4 @@
             return errorMessage;
         }
     }
-    
-    private static void validate(final ErrorType errType, final Object[] params){
-    	// check error code
-        if (errType == Errors.None)
-        {	// Must supply a valid error code
-            log.error("error function called with invalid error Code.");
-        }
-        // Check parameter count
-        int paramCount = (params!=null) ? params.length : 0;
-        if (paramCount!= errType.getNumParams())
-        {   // Number of parameters does not match
-            log.warn("Invalid Number of arguments supplied for error " + errType.getKey() 
-                   + "\nArguments supplied= " + String.valueOf(paramCount) + "; Arguments expected= " + String.valueOf(errType.getNumParams()));
-        }
-        // Make sure no real objects are stored in the params section
-        if (params!=null && params.length>0)
-        {   // convert complex params form object[] to string[]
-            for (int i=0; i<params.length; i++)
-            {   // convert to String
-                Object o = params[i]; 
-                if (o==null || (o instanceof String))
-                    continue;
-                if (o.getClass().isPrimitive())
-                    continue;
-                // Convert to String
-//                if (o instanceof ErrorInfo)
-//                    params[i] = getMessage((ErrorInfo)o);
-//                else 
-                    params[i] = String.valueOf(o.toString());
-            }
-        }
-
-    }
-    
-    /**
-     * Returns the message associated with an error.
-     * 
-     * @param error the error information for which to obtain an error message
-     * @return the error message or an empty string if no error has been set.
-     */
-    private static String getMessage(final ErrorType type, final Object[] params)
-    {
-    	
-    	validate(type, params);
-    	
-        // Check params
-        if (type==null || type==Errors.None)
-            return ""; // No Error
-        if (params==null)
-            return type.getMessagePattern();
-        // Get Error Message
-        String msgPattern = type.getMessagePattern();
-        String msg = MessageFormat.format(msgPattern, params);
-        return msg;
-    }
-    
-    private static String getMessage(Throwable cause){
-    	// Exception
-        String type  = cause.getClass().getName();
-        if (type.startsWith("java.lang."))
-            type = type.substring("java.lang.".length());
-        // The message
-        String msg   = cause.getMessage();
-        // Prepare stack trace
-        StackTraceElement[] stack = cause.getStackTrace();
-        String pos = (stack!=null) ? stack[0].toString() : cause.getClass().getName();
-        return (getMessage(Errors.Exception, new Object[] { type, msg, pos }));
-    }
 }